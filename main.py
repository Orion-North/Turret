--- conflicted
+++ resolved
@@ -391,11 +391,8 @@
     err_y_history = deque(maxlen=last_window)
     last_human_time = time.time()
     target_reached = False
-<<<<<<< HEAD
     current_pan_dir = 0
     current_tilt_dir = 0
-=======
->>>>>>> 600dedbb
 
     while True:
         # Process settings GUI events
